#pragma once

#include "chunk.hpp"
#include "element_table.hpp"
#include "pde/pde_base.hpp"
#include "tensors.hpp"
#include <array>

// wrapper around an array of pointers to matrices or
// vectors for a call to batch gemm/gemv; i.e., the class
// represents the information for a batch operand
template<typename P,
         resource resrc =
             resource::device> // default to device - batch building functions
                               // only support this type for now
class batch
{
public:
  batch(int const num_entries, int const nrows, int const ncols,
        int const stride, bool const do_trans);
  batch(batch<P, resrc> const &other);
  batch &operator=(batch<P, resrc> const &other);
  batch(batch<P, resrc> &&other);
  batch &operator=(batch<P, resrc> &&other);
  ~batch();

  bool operator==(batch<P, resrc>) const;
  P *operator()(int const) const;

  void assign_entry(fk::matrix<P, mem_type::view, resrc> const a,
                    int const position);
  bool clear_entry(int const position);

  P **get_list() const;

  bool is_filled() const;
  batch &clear_all();

  int num_entries() const { return num_entries_; }
  int nrows() const { return nrows_; }
  int ncols() const { return ncols_; }
  int get_stride() const { return stride_; }
  bool get_trans() const { return do_trans_; }

  // using P* const * because P*const *const because the
  // last const on non-class return would be ignored
  using const_iterator = P *const *;
  const_iterator begin() const { return batch_; }
  const_iterator end() const { return batch_ + num_entries(); }

private:
  int const num_entries_; // number of matrices/vectors in the batch
  int const nrows_;  // number of rows in matrices/size of vectors in this batch
  int const ncols_;  // number of cols in matrices (1 for vectors) in this batch
  int const stride_; // leading dimension passed into BLAS call for matrices;
                     // stride of vectors
  bool const do_trans_; // transpose passed into BLAS call for matrices

  P **batch_; // array of pointers to pass into blas call

  // want these for convenience in the class
  // don't want to expose them publicly...
  using iterator = P **;
  iterator begin() { return batch_; }
  iterator end() { return batch_ + num_entries(); }
};

// execute a batched gemm given a, b, c batch lists
template<typename P, resource resrc>
void batched_gemm(batch<P, resrc> const &a, batch<P, resrc> const &b,
                  batch<P, resrc> const &c, P const alpha, P const beta);

// execute a batched gemv given a, b, c batch lists
template<typename P, resource resrc>
void batched_gemv(batch<P, resrc> const &a, batch<P, resrc> const &b,
                  batch<P, resrc> const &c, P const alpha, P const beta);

// this could be named better
struct matrix_size_set
{
  int const rows_a;
  int const cols_a;
  int const rows_b;
  int const cols_b;
  matrix_size_set(int const rows_a, int const cols_a, int const rows_b,
                  int const cols_b)
      : rows_a(rows_a), cols_a(cols_a), rows_b(rows_b), cols_b(cols_b){};
};

// alias for a set of batch operands
// e.g., a, b, and c where a*b will be
// stored into c
template<typename P>
using batch_operands_set = std::vector<batch<P>>;

// create empty batches w/ correct dims and settings
// for batching
// num_elems is the total number of connected elements
// in the simulation; typically, size of element table squared
template<typename P>
std::vector<batch_operands_set<P>>
allocate_batches(PDE<P> const &pde, int const num_elems);

// given num_dims many square matrices of size degree by degree,
// and a vector x of size degree^num_dims, and an output
// vector y of the same size,
// enqueue the parameters for the batched gemm operations
// to perform the multiplication A*x=y, where
// A is the tensor product of the input matrices.
//
// i.e., enqueue small gemms to perform A*x=y,
// where A is tensor encoded and not explicitly formed.
//
// work array is the workspace for intermediate products for the gemms.
// each element should be degree^num_dims in size.
// the array must contain num_dims-1 such elements.
//
// the result of this function is that each a,b,c in each batch operand set,
// for each dimension, are assigned values for the small gemms that will
// do the arithmetic for a single connected element.
template<typename P>
void kronmult_to_batch_sets(
    std::vector<fk::matrix<P, mem_type::view, resource::device>> const A,
    fk::vector<P, mem_type::view, resource::device> x,
    fk::vector<P, mem_type::view, resource::device> y,
    std::vector<fk::vector<P, mem_type::view, resource::device>> const work,
    std::vector<batch_operands_set<P>> &batches, int const batch_offset,
    PDE<P> const &pde);

template<typename P, typename T>
std::vector<batch_operands_set<P>>
build_batches(PDE<P> const &pde, element_table<T> const &elem_table,
              rank_workspace<P> const &workspace, element_chunk const &chunk);

template<typename P,typename T>
void build_system_matrix(PDE<P> const &pde, element_table<T> const &elem_table,
                         element_chunk const &chunk, fk::matrix<P> &A);

extern template class batch<float>;
extern template class batch<double>;
extern template class batch<float, resource::host>;
extern template class batch<double, resource::host>;

extern template void batched_gemm(batch<float> const &a, batch<float> const &b,
                                  batch<float> const &c, float const alpha,
                                  float const beta);
extern template void
batched_gemm(batch<double> const &a, batch<double> const &b,
             batch<double> const &c, double const alpha, double const beta);

extern template void batched_gemm(batch<float, resource::host> const &a,
                                  batch<float, resource::host> const &b,
                                  batch<float, resource::host> const &c,
                                  float const alpha, float const beta);
extern template void batched_gemm(batch<double, resource::host> const &a,
                                  batch<double, resource::host> const &b,
                                  batch<double, resource::host> const &c,
                                  double const alpha, double const beta);

extern template void batched_gemv(batch<float> const &a, batch<float> const &b,
                                  batch<float> const &c, float const alpha,
                                  float const beta);
extern template void
batched_gemv(batch<double> const &a, batch<double> const &b,
             batch<double> const &c, double const alpha, double const beta);

extern template void batched_gemv(batch<float, resource::host> const &a,
                                  batch<float, resource::host> const &b,
                                  batch<float, resource::host> const &c,
                                  float const alpha, float const beta);
extern template void batched_gemv(batch<double, resource::host> const &a,
                                  batch<double, resource::host> const &b,
                                  batch<double, resource::host> const &c,
                                  double const alpha, double const beta);

extern template std::vector<batch_operands_set<float>>
allocate_batches(PDE<float> const &pde, int const num_elems);
extern template std::vector<batch_operands_set<double>>
allocate_batches(PDE<double> const &pde, int const num_elems);

extern template void kronmult_to_batch_sets(
    std::vector<fk::matrix<float, mem_type::view, resource::device>> const A,
    fk::vector<float, mem_type::view, resource::device> x,
    fk::vector<float, mem_type::view, resource::device> y,
    std::vector<fk::vector<float, mem_type::view, resource::device>> const work,
    std::vector<batch_operands_set<float>> &batches, int const batch_offset,
    PDE<float> const &pde);

extern template void kronmult_to_batch_sets(
    std::vector<fk::matrix<double, mem_type::view, resource::device>> const A,
    fk::vector<double, mem_type::view, resource::device> x,
    fk::vector<double, mem_type::view, resource::device> y,
    std::vector<fk::vector<double, mem_type::view, resource::device>> const
        work,
    std::vector<batch_operands_set<double>> &batches, int const batch_offset,
    PDE<double> const &pde);

extern template std::vector<batch_operands_set<float>>
build_batches(PDE<float> const &pde, element_table<int> const &elem_table,
              rank_workspace<float> const &workspace,
              element_chunk const &chunk);
extern template std::vector<batch_operands_set<float>>
build_batches(PDE<float> const &pde, element_table<int64_t> const &elem_table,
              rank_workspace<float> const &workspace,
              element_chunk const &chunk);
extern template std::vector<batch_operands_set<double>>
build_batches(PDE<double> const &pde, element_table<int> const &elem_table,
<<<<<<< HEAD
=======
              rank_workspace<double> const &workspace,
              element_chunk const &chunk);
extern template std::vector<batch_operands_set<double>>
build_batches(PDE<double> const &pde, element_table<int64_t> const &elem_table,
>>>>>>> e3be2ccf
              rank_workspace<double> const &workspace,
              element_chunk const &chunk);
extern template std::vector<batch_operands_set<double>>
build_batches(PDE<double> const &pde, element_table<int64_t> const &elem_table,
              rank_workspace<double> const &workspace,
              element_chunk const &chunk);

extern template void
build_system_matrix(PDE<double> const &pde, element_table<int> const &elem_table,
                    element_chunk const &chunk, fk::matrix<double> &A);
extern template void
build_system_matrix(PDE<double> const &pde, element_table<int64_t> const &elem_table,
                    element_chunk const &chunk, fk::matrix<double> &A);
extern template void
build_system_matrix(PDE<float> const &pde, element_table<int> const &elem_table,
                    element_chunk const &chunk, fk::matrix<float> &A);
extern template void
build_system_matrix(PDE<float> const &pde, element_table<int64_t> const &elem_table,
                    element_chunk const &chunk, fk::matrix<float> &A);<|MERGE_RESOLUTION|>--- conflicted
+++ resolved
@@ -205,19 +205,16 @@
               element_chunk const &chunk);
 extern template std::vector<batch_operands_set<double>>
 build_batches(PDE<double> const &pde, element_table<int> const &elem_table,
-<<<<<<< HEAD
-=======
-              rank_workspace<double> const &workspace,
-              element_chunk const &chunk);
-extern template std::vector<batch_operands_set<double>>
-build_batches(PDE<double> const &pde, element_table<int64_t> const &elem_table,
->>>>>>> e3be2ccf
               rank_workspace<double> const &workspace,
               element_chunk const &chunk);
 extern template std::vector<batch_operands_set<double>>
 build_batches(PDE<double> const &pde, element_table<int64_t> const &elem_table,
               rank_workspace<double> const &workspace,
               element_chunk const &chunk);
+extern template std::vector<batch_operands_set<double>>
+build_batches(PDE<double> const &pde, element_table<int64_t> const &elem_table,
+              rank_workspace<double> const &workspace,
+              element_chunk const &chunk);
 
 extern template void
 build_system_matrix(PDE<double> const &pde, element_table<int> const &elem_table,
