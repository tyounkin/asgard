#include "build_info.hpp"
#include "chunk.hpp"
#include "coefficients.hpp"
#include "pde.hpp"
#include "tensors.hpp"
#include "tests_general.hpp"
#include "time_advance.hpp"
#include "transformations.hpp"
#include <numeric>
#include <random>
#include <sstream>

struct distribution_test_init
{
  distribution_test_init() { initialize_distribution(); }
  ~distribution_test_init() { finalize_distribution(); }
};

#ifdef ASGARD_USE_MPI
static distribution_test_init const distrib_test_info;
#endif

// settings for time advance testing
static auto constexpr num_steps          = 5;
static auto constexpr workspace_limit_MB = 1000;

template<typename P>
void time_advance_test(int const level, int const degree, PDE<P> &pde,
                       int const num_steps, std::string const filepath,
                       bool const full_grid                            = false,
                       std::vector<std::string> const &additional_args = {},
<<<<<<< HEAD
<<<<<<< HEAD
                       double const eps_multiplier                     = 1e4)
// eps multiplier determined empirically 11/19; lowest epsilon multiplier
=======
                       double const tol_factor                         = 1e4)
// tol factor determined empirically 11/19; lowest tolerance
>>>>>>> tracking down differences in pde spec for fokker_planck2d complete
=======
                       double const tol_factor                         = 1e4)
// tol factor determined empirically 11/19; lowest tolerance
>>>>>>> b6a9db56
// for which all current tests pass with the exception of fp2d
{
  int const my_rank   = get_rank();
  int const num_ranks = get_num_ranks();

  std::vector<std::string> const args = [&additional_args, level, degree,
                                         full_grid]() {
    std::string const grid_str    = full_grid ? "-f" : "";
    std::vector<std::string> args = {"-l", std::to_string(level), "-d",
                                     std::to_string(degree), grid_str};
    args.insert(args.end(), additional_args.begin(), additional_args.end());
    return args;
  }();
  options const o = make_options(args);

  element_table const table(o, pde.num_dims);

  // can't run problem with fewer elements than ranks
  // this is asserted on in the distribution component
<<<<<<< HEAD
  if (num_ranks > static_cast<int>(table.size()))
=======
  if (num_ranks > static_cast<int64_t>(table.size()) * table.size())
>>>>>>> b6a9db56
  {
    return;
  }

  auto const plan    = get_plan(num_ranks, table);
  auto const subgrid = plan.at(my_rank);

  // -- set coeffs
  generate_all_coefficients(pde);
 for(int i=0; i< pde.num_terms; ++i){
   for(int j=0;j<pde.num_dims; j++){
     pde.get_coefficients(i,j).clone_onto_host().print();
   }
 }

  // -- generate initial condition vector.
  fk::vector<P> const initial_condition = [&pde, &table, &subgrid, degree]() {
    std::vector<fk::vector<P>> initial_conditions;
    for (dimension<P> const &dim : pde.get_dimensions())
    {
      initial_conditions.push_back(
          forward_transform<P>(dim, dim.initial_condition));
    }
    return combine_dimensions(degree, table, subgrid.col_start,
                              subgrid.col_stop, initial_conditions);
  }();

  // -- generate sources.
  // these will be scaled later for time
  std::vector<fk::vector<P>> const initial_sources = [&pde, &table, &subgrid,
                                                      degree]() {
    std::vector<fk::vector<P>> initial_sources;
    for (source<P> const &source : pde.sources)
    {
      // gather contributions from each dim for this source, in wavelet space
      std::vector<fk::vector<P>> initial_sources_dim;
      for (int i = 0; i < pde.num_dims; ++i)
      {
        initial_sources_dim.push_back(forward_transform<P>(
            pde.get_dimensions()[i], source.source_funcs[i]));
      }
      // combine those contributions to form the unscaled source vector
      initial_sources.push_back(
          combine_dimensions(degree, table, subgrid.row_start, subgrid.row_stop,
                             initial_sources_dim));
    }
    return initial_sources;
  }();

  // -- prep workspace/chunks
  host_workspace<P> host_space(pde, subgrid);
  std::vector<element_chunk> const chunks = assign_elements(
      subgrid, get_num_chunks(subgrid, pde, workspace_limit_MB));
  rank_workspace<P> rank_space(pde, chunks);
  host_space.x = initial_condition;

  // -- time loop
  P const dt = pde.get_dt() * o.get_cfl();

  for (int i = 0; i < num_steps; ++i)
  {
    P const time = i * dt;
    explicit_time_advance(pde, table, initial_sources, host_space, rank_space,
                          chunks, plan, time, dt);
    std::string const file_path = filepath + std::to_string(i) + ".dat";

    int const degree       = pde.get_dimensions()[0].get_degree();
    int const segment_size = static_cast<int>(std::pow(degree, pde.num_dims));
    fk::vector<P> const gold =
        fk::vector<P>(read_vector_from_txt_file(file_path))
            .extract(subgrid.col_start * segment_size,
                     (subgrid.col_stop + 1) * segment_size - 1);
<<<<<<< HEAD

    relaxed_comparison(gold, host_space.x, eps_multiplier);
=======
    gold.print("gold");
    host_space.x.print("solution");
    relaxed_comparison(gold, host_space.x, tol_factor);
>>>>>>> b6a9db56
  }
}

TEMPLATE_TEST_CASE("time advance - continuity 1", "[time_advance]", float,
                   double)

{
  SECTION("continuity1, level 2, degree 2, sparse grid")
  {
    int const degree = 2;
    int const level  = 2;
    std::string const gold_base =
        "../testing/generated-inputs/time_advance/continuity1_sg_l2_d2_t";
    auto pde = make_PDE<TestType>(PDE_opts::continuity_1, level, degree);
    time_advance_test(level, degree, *pde, num_steps, gold_base);
  }
  SECTION("continuity1, level 2, degree 2, full grid")
  {
    int const degree = 2;
    int const level  = 2;
    std::string const gold_base =
        "../testing/generated-inputs/time_advance/continuity1_fg_l2_d2_t";
    auto pde = make_PDE<TestType>(PDE_opts::continuity_1, level, degree);
    bool const full_grid = true;
    time_advance_test(level, degree, *pde, num_steps, gold_base, full_grid);
  }

  SECTION("continuity1, level 4, degree 3, sparse grid")
  {
    int const degree = 3;
    int const level  = 4;
    std::string const gold_base =
        "../testing/generated-inputs/time_advance/continuity1_sg_l4_d3_t";
    auto pde = make_PDE<TestType>(PDE_opts::continuity_1, level, degree);
    time_advance_test(level, degree, *pde, num_steps, gold_base);
  }
}
TEMPLATE_TEST_CASE("time advance - continuity 2", "[time_advance]", float,
                   double)
{
  SECTION("continuity2, level 2, degree 2, sparse grid")
  {
    int const degree = 2;
    int const level  = 2;
    std::string const gold_base =
        "../testing/generated-inputs/time_advance/continuity2_sg_l2_d2_t";
    auto pde = make_PDE<TestType>(PDE_opts::continuity_2, level, degree);
    time_advance_test(level, degree, *pde, num_steps, gold_base);
  }

  SECTION("continuity2, level 2, degree 2, full grid")
  {
    int const degree = 2;
    int const level  = 2;
    std::string const gold_base =
        "../testing/generated-inputs/time_advance/continuity2_fg_l2_d2_t";
    auto pde = make_PDE<TestType>(PDE_opts::continuity_2, level, degree);
    bool const full_grid = true;
    time_advance_test(level, degree, *pde, num_steps, gold_base, full_grid);
  }

  SECTION("continuity2, level 4, degree 3, sparse grid")
  {
    int const degree = 3;
    int const level  = 4;
    std::string const gold_base =
        "../testing/generated-inputs/time_advance/continuity2_sg_l4_d3_t";
    auto pde = make_PDE<TestType>(PDE_opts::continuity_2, level, degree);
    time_advance_test(level, degree, *pde, num_steps, gold_base);
  }
}

TEMPLATE_TEST_CASE("time advance - continuity 3", "[time_advance]", float,
                   double)
{
  SECTION("continuity3, level 2, degree 2, sparse grid")
  {
    int const degree = 2;
    int const level  = 2;
    std::string const gold_base =
        "../testing/generated-inputs/time_advance/continuity3_sg_l2_d2_t";
    auto pde = make_PDE<TestType>(PDE_opts::continuity_3, level, degree);
    time_advance_test(level, degree, *pde, num_steps, gold_base);
  }

  SECTION("continuity3, level 4, degree 3, sparse grid")
  {
    int const degree = 3;
    int const level  = 4;
    std::string const gold_base =
        "../testing/generated-inputs/time_advance/continuity3_sg_l4_d3_t";
    auto pde = make_PDE<TestType>(PDE_opts::continuity_3, level, degree);
    time_advance_test(level, degree, *pde, num_steps, gold_base);
  }
}

TEMPLATE_TEST_CASE("time advance - continuity 6", "[time_advance]", float,
                   double)
{
  SECTION("continuity6, level 2, degree 3, sparse grid")
  {
    int const degree = 3;
    int const level  = 2;
    std::string const gold_base =
        "../testing/generated-inputs/time_advance/continuity6_sg_l2_d3_t";
    auto pde = make_PDE<TestType>(PDE_opts::continuity_6, level, degree);
    time_advance_test(level, degree, *pde, num_steps, gold_base);
  }
}

TEMPLATE_TEST_CASE("time advance - fokkerplanck_1d_4p2", "[time_advance]",
                   float, double)
{
  SECTION("fokkerplanck_1d_4p2, level 2, degree 2, sparse grid")
  {
    int const degree = 2;
    int const level  = 2;
    std::string const gold_base =
        "../testing/generated-inputs/time_advance/fokkerplanck1_4p2_sg_l2_d2_t";
    auto pde = make_PDE<TestType>(PDE_opts::fokkerplanck_1d_4p2, level, degree);
    time_advance_test(level, degree, *pde, num_steps, gold_base);
  }
}

TEMPLATE_TEST_CASE("time advance - fokkerplanck_1d_4p3", "[time_advance]",
                   float, double)
{
  SECTION("fokkerplanck_1d_4p3, level 2, degree 2, sparse grid")
  {
    int const degree = 2;
    int const level  = 2;

    std::string const gold_base =
        "../testing/generated-inputs/time_advance/fokkerplanck1_4p3_sg_l2_d2_t";
    auto pde = make_PDE<TestType>(PDE_opts::fokkerplanck_1d_4p3, level, degree);
    time_advance_test(level, degree, *pde, num_steps, gold_base);
  }
}

TEMPLATE_TEST_CASE("time advance - fokkerplanck_1d_4p1a", "[time_advance]",
                   float, double)
{
  SECTION("fokkerplanck_1d_4p1a, level 2, degree 2, sparse grid")
  {
    int const degree            = 2;
    int const level             = 2;
    std::string const gold_base = "../testing/generated-inputs/time_advance/"
                                  "fokkerplanck1_4p1a_sg_l2_d2_t";

    auto pde =
        make_PDE<TestType>(PDE_opts::fokkerplanck_1d_4p1a, level, degree);
    time_advance_test(level, degree, *pde, num_steps, gold_base);
  }
}

TEMPLATE_TEST_CASE("time advance - fokkerplanck_2d_complete", "[time_advance]",
                   float, double)
{
  SECTION("fokkerplanck_2d_complete, level 3, degree 3, sparse grid")
  {
    int const degree = 3;
    int const level  = 3;

    std::string const gold_base = "../testing/generated-inputs/time_advance/"
                                  "fokkerplanck2_complete_sg_l3_d3_t";
    auto pde =
        make_PDE<TestType>(PDE_opts::fokkerplanck_2d_complete, level, degree);
    bool const full_grid                      = false;
    std::vector<std::string> const addtl_args = {
        "-c", to_string_with_precision(1e-10, 16)};
    double tol_factor = 1e4; // FIXME why so high?

    time_advance_test(level, degree, *pde, num_steps, gold_base, full_grid,
                      addtl_args, tol_factor);
  }
}

template<typename P>
void implicit_time_advance_test(int const level, int const degree, PDE<P> &pde,
                                int const num_steps, std::string const filepath,
                                bool const full_grid = false)
{
  int const my_rank   = get_rank();
  int const num_ranks = get_num_ranks();
  if (num_ranks > 1)
  {
    // distributed implicit stepping not implemented
    ignore(level);
    ignore(degree);
    ignore(pde);
    ignore(num_steps);
    ignore(filepath);
    ignore(full_grid);
    return;
  }

  std::string const grid_str = full_grid ? "-f" : "";
  options const o =
      make_options({"-l", std::to_string(level), "-d", std::to_string(degree),
                    "-c", std::to_string(0.1), "--implicit", grid_str});

  element_table const table(o, pde.num_dims);
  auto const plan    = get_plan(num_ranks, table);
  auto const subgrid = plan.at(my_rank);

  // -- set coeffs
  generate_all_coefficients(pde);

  // -- generate initial condition vector.
  P const initial_scale = 1.0;
  std::vector<fk::vector<P>> initial_conditions;
  for (dimension<P> const &dim : pde.get_dimensions())
  {
    initial_conditions.push_back(
        forward_transform<P>(dim, dim.initial_condition));
  }
  fk::vector<P> const initial_condition = combine_dimensions(
      degree, table, subgrid.col_start, subgrid.col_stop, initial_conditions);

  // -- generate sources.
  // these will be scaled later for time
  std::vector<fk::vector<P>> initial_sources;

  for (source<P> const &source : pde.sources)
  {
    std::vector<fk::vector<P>> initial_sources_dim;
    for (int i = 0; i < pde.num_dims; ++i)
    {
      initial_sources_dim.push_back(forward_transform<P>(
          pde.get_dimensions()[i], source.source_funcs[i]));
    }

    initial_sources.push_back(
        combine_dimensions(degree, table, subgrid.row_start, subgrid.row_stop,
                           initial_sources_dim, initial_scale));
  }

  // -- prep workspace/chunks
  host_workspace<P> host_space(pde, subgrid);
  std::vector<element_chunk> const chunks = assign_elements(
      subgrid, get_num_chunks(subgrid, pde, workspace_limit_MB));
  rank_workspace<P> rank_space(pde, chunks);
  host_space.x = initial_condition;

  // -- time loop
  P const dt = pde.get_dt() * o.get_cfl();

  for (int i = 0; i < num_steps; ++i)
  {
    P const time = i * dt;
    implicit_time_advance(pde, table, initial_sources, host_space, chunks, time,
                          dt);

    std::string const file_path = filepath + std::to_string(i) + ".dat";

    fk::vector<P> const gold =
        fk::vector<P>(read_vector_from_txt_file(file_path));

    relaxed_comparison(gold, host_space.x);
  }
}

TEMPLATE_TEST_CASE("implicit time advance - continuity 1", "[time_advance]",
                   float, double)
{
  SECTION("continuity1, level 2, degree 2, sparse grid")
  {
    int const degree = 2;
    int const level  = 2;

    auto pde = make_PDE<TestType>(PDE_opts::continuity_1, level, degree);
    auto const gold_base = "../testing/generated-inputs/implicit_time_advance/"
                           "continuity1_implicit_l2_d2_t";
    implicit_time_advance_test(level, degree, *pde, num_steps, gold_base);
  }

  SECTION("continuity1, level 4, degree 3, sparse grid")
  {
    int const degree = 3;
    int const level  = 4;

    auto const gold_base = "../testing/generated-inputs/implicit_time_advance/"
                           "continuity1_implicit_l4_d3_t";
    auto pde = make_PDE<TestType>(PDE_opts::continuity_1, level, degree);
    implicit_time_advance_test(level, degree, *pde, num_steps, gold_base);
  }
}

TEMPLATE_TEST_CASE("implicit time advance - continuity 2", "[time_advance]",
                   float, double)
{
  SECTION("continuity2, level 2, degree 2, sparse grid")
  {
    int const degree = 2;
    int const level  = 2;

    auto pde = make_PDE<TestType>(PDE_opts::continuity_2, level, degree);
    auto const gold_base = "../testing/generated-inputs/implicit_time_advance/"
                           "continuity2_implicit_l2_d2_t";
    implicit_time_advance_test(level, degree, *pde, num_steps, gold_base);
  }

  SECTION("continuity2, level 4, degree 3, sparse grid")
  {
    int const degree = 3;
    int const level  = 4;

    auto const gold_base = "../testing/generated-inputs/implicit_time_advance/"
                           "continuity2_implicit_l4_d3_t";
    auto pde = make_PDE<TestType>(PDE_opts::continuity_2, level, degree);

    implicit_time_advance_test(level, degree, *pde, num_steps, gold_base);
  }
}<|MERGE_RESOLUTION|>--- conflicted
+++ resolved
@@ -29,18 +29,10 @@
                        int const num_steps, std::string const filepath,
                        bool const full_grid                            = false,
                        std::vector<std::string> const &additional_args = {},
-<<<<<<< HEAD
-<<<<<<< HEAD
-                       double const eps_multiplier                     = 1e4)
+                       double const eps_multiplier                     = 1e4,//)
 // eps multiplier determined empirically 11/19; lowest epsilon multiplier
-=======
                        double const tol_factor                         = 1e4)
 // tol factor determined empirically 11/19; lowest tolerance
->>>>>>> tracking down differences in pde spec for fokker_planck2d complete
-=======
-                       double const tol_factor                         = 1e4)
-// tol factor determined empirically 11/19; lowest tolerance
->>>>>>> b6a9db56
 // for which all current tests pass with the exception of fp2d
 {
   int const my_rank   = get_rank();
@@ -60,11 +52,7 @@
 
   // can't run problem with fewer elements than ranks
   // this is asserted on in the distribution component
-<<<<<<< HEAD
   if (num_ranks > static_cast<int>(table.size()))
-=======
-  if (num_ranks > static_cast<int64_t>(table.size()) * table.size())
->>>>>>> b6a9db56
   {
     return;
   }
@@ -137,14 +125,8 @@
         fk::vector<P>(read_vector_from_txt_file(file_path))
             .extract(subgrid.col_start * segment_size,
                      (subgrid.col_stop + 1) * segment_size - 1);
-<<<<<<< HEAD
 
     relaxed_comparison(gold, host_space.x, eps_multiplier);
-=======
-    gold.print("gold");
-    host_space.x.print("solution");
-    relaxed_comparison(gold, host_space.x, tol_factor);
->>>>>>> b6a9db56
   }
 }
 
