--- conflicted
+++ resolved
@@ -28,11 +28,6 @@
                       std::vector<element_chunk> chunks, float const time,
                       float const dt);
 extern template void
-<<<<<<< HEAD
-explicit_time_advance(PDE<float> const &pde,
-                      element_table<int64_t> const &table,
-                      std::vector<fk::vector<float>> const &unscaled_sources,
-=======
 explicit_time_advance(PDE<float> const &pde, element_table<int> const &table,
                       std::vector<fk::vector<float>> const &unscaled_sources,
                       host_workspace<float, int> &host_space,
@@ -43,7 +38,6 @@
 explicit_time_advance(PDE<float> const &pde,
                       element_table<int64_t> const &table,
                       std::vector<fk::vector<float>> const &unscaled_sources,
->>>>>>> e3be2ccf
                       host_workspace<float, int64_t> &host_space,
                       rank_workspace<float> &rank_space,
                       std::vector<element_chunk> chunks, float const time,
